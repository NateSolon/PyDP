--- conflicted
+++ resolved
@@ -1,9 +1,4 @@
 #!/bin/bash 
-<<<<<<< HEAD
- 
-bazel build src/python:bindings_test --verbose_failures
-=======
-
 
 PARAMS=""
 while (( "$#" )); do
@@ -33,8 +28,8 @@
 eval set -- "$PARAMS"
 
 
-bazel build src/python:bindings_test
->>>>>>> 7db7f353
-rm -f PyDP.so
+bazel build src/python:bindings_test --verbose_failures
+
+rm -f pydp.so
 cp -f ./bazel-bin/src/bindings/pydp.so .
 python test.py