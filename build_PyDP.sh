#!/bin/bash 
<<<<<<< HEAD
 
bazel build src/python:bindings_test --verbose_failures
=======


PARAMS=""
while (( "$#" )); do
  case "$1" in
    -f|--first_time)
        FARG=$2
        echo "-f option passed"
        shift 2
        sed -i '12iPYBIND11_BAZEL_DIR = "//third_party/pybind11_bazel"' ./third_party/pybind11_bazel/python_configure.bzl
        break
        ;; 
    --) # end argument parsing
      shift
      break
      ;;
    -*|--*=) # unsupported flags
      echo "Error: Unsupported flag $1" >&2
      exit 1
      ;;
    *) # preserve positional arguments
      PARAMS="$PARAMS $1"
      shift
      ;;
  esac
done

eval set -- "$PARAMS"


bazel build src/python:bindings_test
>>>>>>> 7db7f353
rm -f PyDP.so
cp -f ./bazel-bin/src/bindings/pydp.so .
python test.py<|MERGE_RESOLUTION|>--- conflicted
+++ resolved
@@ -1,8 +1,6 @@
 #!/bin/bash 
-<<<<<<< HEAD
  
 bazel build src/python:bindings_test --verbose_failures
-=======
 
 
 PARAMS=""
@@ -34,7 +32,6 @@
 
 
 bazel build src/python:bindings_test
->>>>>>> 7db7f353
 rm -f PyDP.so
 cp -f ./bazel-bin/src/bindings/pydp.so .
 python test.py