--- conflicted
+++ resolved
@@ -1,11 +1,5 @@
 #!/bin/bash 
-<<<<<<< HEAD
- 
-bazel build src/python:bindings_test --verbose_failures
-
-=======
-                                                                                                                                                                                                                                                                                                                                                                                                                                                                                                                                                                                                                                                                                                                                                                                                                                                                                                                                                                                                                                                                                                                                                                                                                                                                                                                                                                                                                                                                                                                                                                                                                                                                                                                                                                                                                                                                                                                    sed -i '18s/py/third_party/pybind11\_bazel/py/' ./third_party/pybind11_bazel/python_configure.bzl
->>>>>>> 0f78fed2
+                                                                                                                                                                                                                                                                                                                                                                                                                                                                                                                                                                                                                                                                                                                                                                                                                                                                                                                                                                                                                                                                                                                                                                                                                                                                                                                                                                                                                                                                                                                                                                                                                                                                                                                                                                                                                                                                                                                  sed -i '18s/py/third_party/pybind11\_bazel/py/' ./third_party/pybind11_bazel/python_configure.bzl
 
 PARAMS=""
 while (( "$#" )); do
@@ -14,10 +8,6 @@
         FARG=$2
         echo "-f option passed"
         shift 2
-<<<<<<< HEAD
-=======
-        sed -i '18s/py/third_party\/pybind11_bazel\/py/' ./third_party/pybind11_bazel/python_configure.bzl
->>>>>>> 0f78fed2
         sed -i '12iPYBIND11_BAZEL_DIR = "//third_party/pybind11_bazel"' ./third_party/pybind11_bazel/python_configure.bzl
         break
         ;; 
