"""
 Important to note that python's float type has the same precision as the C++
 double.
"""

import pydp as dp  # our privacy library
import pandas as pd
import statistics as s

# Creating a class ClassReporter


class CarrotReporter:

    data_filename: str
    epsilon: float

    # Function to read the csv file and creating a dataframe
    def __init__(self, data_filename, epsilon):
        self.data_filename = data_filename
        self.epsilon = epsilon
        self._epsilon = epsilon
<<<<<<< HEAD
        self._df = pd.read_csv(
            self.data_filename, sep=",", names=["animal", "carrots_eaten"]
        )
=======
        self._df = pd.read_csv('animals_and_carrots.csv', sep=',', names=[
                               'animal', 'carrots_eaten'])
>>>>>>> 4dcc6ce6

    # Function to return total number of carrots in dataset.
    def sum_carrots(self) -> int:
        return self._df.sum()[1]

    # Function to return mean of the carrots in the dataset.
    def mean_carrots(self) -> float:
        return s.mean(list(self._df['carrots_eaten']))

    # Function to calculate total number of carrots above a particular row.
    def count_above(self, limit: int) -> int:
        return self._df[self._df.carrots_eaten > limit].count()[0]

    # Function to calculate maximum number of carrots in the column.
    def max(self) -> int:
        return self._df.max()[1]

    def privacy_budget(self) -> float:
        return self._privacy_budget

<<<<<<< HEAD
    def private_sum(self, privacy_budget: float) -> dp.StatusOrO:
        pass
=======
    def private_sum(self, privacy_budget: float) -> dp.StatusOrO: pass

    def private_mean(self, privacy_budget: float) -> dp.StatusOrO:
        x = dp.BoundedMean(privacy_budget)
        return x.result(list(self._df['carrots_eaten']))
    def private_count_above(self, privacy_budget: float,
                            limit: int) -> dp.StatusOrO: pass
>>>>>>> 4dcc6ce6

    def private_mean(self, privacy_budget: float) -> dp.StatusOrO:
        pass

    def private_count_above(self, privacy_budget: float, limit: int) -> dp.StatusOrO:
        pass

    def private_max(self, privacy_budget: float) -> dp.StatusOrO:
        pass

    _epsilon: float
    _privacy_budget = float(1)
    _df: pd.DataFrame


c = CarrotReporter("animals_and_carrots.csv", 1)
print("Mean:\t" + str(c.mean_carrots()))
print("Sum:\t" + str(c.sum_carrots()))
print("Above 70:\t" + str(c.count_above(70)))
print("Max:\t" + str(c.max()))
print("private mean:\t" + str(c.private_mean(1)))<|MERGE_RESOLUTION|>--- conflicted
+++ resolved
@@ -20,14 +20,9 @@
         self.data_filename = data_filename
         self.epsilon = epsilon
         self._epsilon = epsilon
-<<<<<<< HEAD
         self._df = pd.read_csv(
             self.data_filename, sep=",", names=["animal", "carrots_eaten"]
         )
-=======
-        self._df = pd.read_csv('animals_and_carrots.csv', sep=',', names=[
-                               'animal', 'carrots_eaten'])
->>>>>>> 4dcc6ce6
 
     # Function to return total number of carrots in dataset.
     def sum_carrots(self) -> int:
@@ -35,7 +30,7 @@
 
     # Function to return mean of the carrots in the dataset.
     def mean_carrots(self) -> float:
-        return s.mean(list(self._df['carrots_eaten']))
+        return s.mean(list(self._df["carrots_eaten"]))
 
     # Function to calculate total number of carrots above a particular row.
     def count_above(self, limit: int) -> int:
@@ -48,18 +43,15 @@
     def privacy_budget(self) -> float:
         return self._privacy_budget
 
-<<<<<<< HEAD
     def private_sum(self, privacy_budget: float) -> dp.StatusOrO:
         pass
-=======
-    def private_sum(self, privacy_budget: float) -> dp.StatusOrO: pass
 
     def private_mean(self, privacy_budget: float) -> dp.StatusOrO:
         x = dp.BoundedMean(privacy_budget)
-        return x.result(list(self._df['carrots_eaten']))
-    def private_count_above(self, privacy_budget: float,
-                            limit: int) -> dp.StatusOrO: pass
->>>>>>> 4dcc6ce6
+        return x.result(list(self._df["carrots_eaten"]))
+
+    def private_count_above(self, privacy_budget: float, limit: int) -> dp.StatusOrO:
+        pass
 
     def private_mean(self, privacy_budget: float) -> dp.StatusOrO:
         pass
