// Provides bindings for base/status and related

#include <string>

#include "pybind11/pybind11.h"
#include "pybind11/stl.h"
#include "../pydp_lib/casting.hpp" // our caster helper library
#include "pybind11/operators.h" // for overloading the operators

#include "differential_privacy/base/status.h" // the header file associated with status.cc
#include "differential_privacy/base/canonical_errors.h" // the header file associated with status.cc
#include "differential_privacy/base/statusor.h" //header file associated with statusor.cc
#include "differential_privacy/proto/data.pb.h" // for Output type

using namespace std;

namespace py = pybind11;
using namespace py::literals;
namespace dp = differential_privacy;
//namespace dpbase = differential_privacy::base;


template<typename T>
void declareStatusOr(py::module & m, string const & suffix) {
    py::class_<dp::base::StatusOr<T>> cls(m, ("StatusOr" + suffix).c_str());
    cls.def(py::init<>());
    cls.def(py::init<T>(), "value"_a);
    cls.def(py::init<dp::base::Status>(), "status"_a);
    cls.def("ok", &dp::base::StatusOr<T>::ok);
    //cls.def(py::self == dpbase::Status());

}

void init_base_status(py::module &m) {

    // Creating the Status class
    py::class_<dp::base::Status> status(m, "Status");

    // Status class (we can now build functions and enuums from this class)
    status.def(py::init<dp::base::StatusCode &, std::string &>())
        .def("__repr__", &dp::base::Status::ToString, "String representation of status")
        .def("set_payload", &dp::base::Status::SetPayload, "Sets the status payload")
        .def("get_payload", &dp::base::Status::GetPayload, "Returns the status payload")
        .def("erase_payload", &dp::base::Status::ErasePayload, "Erases at target url");
    

    // scoped enumerator for Status Code
    py::enum_<dp::base::StatusCode>(status,"StatusCode",py::arithmetic())
        .value("kOk", dp::base::StatusCode::kOk)
        .value("kCancelled", dp::base::StatusCode::kCancelled)
        .value("kUnknown", dp::base::StatusCode::kUnknown)
        .value("kInvalidArgument", dp::base::StatusCode::kInvalidArgument)
        .value("kDeadlineExceeded", dp::base::StatusCode::kDeadlineExceeded)
        .value("kNotFound", dp::base::StatusCode::kNotFound)
        .value("kAlreadyExists", dp::base::StatusCode::kAlreadyExists)
        .value("kPermissionDenied", dp::base::StatusCode::kPermissionDenied)
        .value("kResourceExhausted", dp::base::StatusCode::kResourceExhausted)
        .value("kFailedPrecondition", dp::base::StatusCode::kFailedPrecondition)
        .value("kAborted", dp::base::StatusCode::kAborted)
        .value("kOutOfRange", dp::base::StatusCode::kOutOfRange)
        .value("kUnimplemented", dp::base::StatusCode::kUnimplemented)
        .value("kInternal", dp::base::StatusCode::kInternal)
        .value("kUnavailable", dp::base::StatusCode::kUnavailable)
        .value("kDataLoss", dp::base::StatusCode::kDataLoss)
        .value("kUnauthenticated", dp::base::StatusCode::kUnauthenticated)
        .value("kDoNotUseReservedForFutureExpansionUseDefaultInSwitchInstead_", dp::base::StatusCode::kDoNotUseReservedForFutureExpansionUseDefaultInSwitchInstead_);


    //converts a status code  to a nice string
<<<<<<< HEAD
    status.def("status_code_to_string", &dpbase::StatusCodeToString, "converts status code to string");
=======
    status.def("status_code_to_string", &dp::base::StatusCodeToString, "converts status code to string");
>>>>>>> fcd4045b


    // canonical errors
    status.def("aborted_error", &dp::base::AbortedError);
    status.def("aborted_error", &dp::base::AbortedError);
    status.def("already_exists_error", &dp::base::AlreadyExistsError);
    status.def("cancelled_error", &dp::base::CancelledError);
    status.def("data_loss_error", &dp::base::DataLossError);
    status.def("deadline_exceeded_error", &dp::base::DeadlineExceededError);
    status.def("failed_precondition_error", &dp::base::FailedPreconditionError);
    status.def("internal_error", &dp::base::InternalError);
    status.def("invalid_argument_error", &dp::base::InvalidArgumentError);
    status.def("not_found_error", &dp::base::NotFoundError);
    status.def("out_of_range_error", &dp::base::OutOfRangeError);
    status.def("permission_denied_error", &dp::base::PermissionDeniedError);
    status.def("resource_exhausted_error", &dp::base::ResourceExhaustedError);
    status.def("unauthenticated_error", &dp::base::UnauthenticatedError);
    status.def("unavailable_error", &dp::base::UnavailableError);
    status.def("unimplemented_error", &dp::base::UnimplementedError);
    status.def("unknown_error", &dp::base::UnknownError);

    // from statusor
    m.def("handle_invalid_status_ctor_arg", &dp::base::statusor_internal::Helper::HandleInvalidStatusCtorArg);
    m.def("crash", &dp::base::statusor_internal::Helper::Crash, "Crash helper function");

    declareStatusOr<double>(m, "D");
    declareStatusOr<dp::Output>(m, "O");

}

<|MERGE_RESOLUTION|>--- conflicted
+++ resolved
@@ -67,11 +67,7 @@
 
 
     //converts a status code  to a nice string
-<<<<<<< HEAD
-    status.def("status_code_to_string", &dpbase::StatusCodeToString, "converts status code to string");
-=======
     status.def("status_code_to_string", &dp::base::StatusCodeToString, "converts status code to string");
->>>>>>> fcd4045b
 
 
     // canonical errors
