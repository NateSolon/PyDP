--- conflicted
+++ resolved
@@ -1,11 +1,11 @@
-from .bounded_mean import BoundedMean
-from .bounded_standard_deviation import BoundedStandardDeviation
-from .bounded_sum import BoundedSum
-from .bounded_variance import BoundedVariance
+from .bounded_algorithms import (
+    BoundedMean,
+    BoundedSum,
+    BoundedStandardDeviation,
+    BoundedVariance,
+)
 from .count import Count
-from .boundedalgorithms import BoundedMean, BoundedSum, BoundedStandardDeviation, BoundedVariance
 
-<<<<<<< HEAD
 
 __all__ = [
     "BoundedMean",
@@ -13,7 +13,4 @@
     "BoundedSum",
     "BoundedVariance",
     "Count",
-]
-=======
-__all__ = ["Count", "BoundedMean", "BoundedSum", "BoundedStandardDeviation", "BoundedVariance"]
->>>>>>> 863926e1
+]